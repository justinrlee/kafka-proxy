--- conflicted
+++ resolved
@@ -25,16 +25,11 @@
 	UPNDomain string
 	UserDN    string
 	UserAttr  string
-<<<<<<< HEAD
-	ObjectClass  string
-	LookupUserDN bool
-=======
 
 	BindDN         string
 	BindPassword   string
 	UserSearchBase string
 	UserFilter     string
->>>>>>> 88b2f57c
 }
 
 func (pa LdapAuthenticator) Authenticate(username, password string) (bool, int32, error) {
@@ -49,27 +44,13 @@
 		return false, 1, nil
 	}
 	defer l.Close()
-	dn := "not set"
-	if pa.LookupUserDN {
-		dn, err = getUserBindDNFromLDAP(l, pa.ObjectClass, pa.UserAttr, username, pa.UserDN)
-		if err != nil {
-			logrus.Errorf("could not get dn for user %s, ldap error %v", username, err)
-			return false, 0, nil
-		}
-	} else {
-		dn = pa.getUserBindDN(username)
-	}
-
-<<<<<<< HEAD
-	err = l.Bind(dn, password)
-=======
+
 	bindDN, err := pa.getUserBindDN(l, username)
 	if err != nil {
 		logrus.Errorf("user %s ldap get user bindDN error %v", username, err)
 		return false, 1, nil
 	}
 	err = l.Bind(bindDN, password)
->>>>>>> 88b2f57c
 	if err != nil {
 		if ldapErr, ok := err.(*ldap.Error); ok && ldapErr.ResultCode == ldap.LDAPResultInvalidCredentials {
 			logrus.Errorf("user %s credentials are invalid", username)
@@ -211,16 +192,11 @@
 	upnDomain string
 	userDN    string
 	userAttr  string
-<<<<<<< HEAD
-	objectClass  string
-	lookupUserDN bool
-=======
 
 	bindDN         string
 	bindPassword   string
 	userSearchBase string
 	userFilter     string
->>>>>>> 88b2f57c
 }
 
 func (f *pluginMeta) flagSet() *flag.FlagSet {
@@ -230,17 +206,12 @@
 	fs.StringVar(&f.upnDomain, "upn-domain", "", "Enables userPrincipalDomain login with [username]@UPNDomain (optional)")
 	fs.StringVar(&f.userDN, "user-dn", "", "LDAP domain to use for users (eg: cn=users,dc=example,dc=org)")
 	fs.StringVar(&f.userAttr, "user-attr", "uid", " Attribute used for users")
-<<<<<<< HEAD
-	fs.StringVar(&f.objectClass, "object-class", "organizationalPerson", "LDAP object class tu use when searching for users")
-	fs.BoolVar(&f.lookupUserDN, "lookup-user-dn", false, "Search LDAP for real user dn, using --user-dn as base dn")
-=======
 
 	fs.StringVar(&f.bindDN, "bind-dn", "", "The Distinguished Name to bind to the LDAP directory to search a user. This can be a readonly or admin user")
 	fs.StringVar(&f.bindPassword, "bind-passwd", "", "The password used with bindDN")
 	fs.StringVar(&f.userSearchBase, "user-search-base", "", "The search base as the starting point for the user search e.g. ou=people,dc=example,dc=org")
 	fs.StringVar(&f.userFilter, "user-filter", "", fmt.Sprintf("The user search filter. It must contain '%s' placeholder for the username e.g. (&(objectClass=person)(uid=%s)(memberOf=cn=kafka-users,ou=realm-roles,dc=example,dc=org))", UsernamePlaceholder, UsernamePlaceholder))
 
->>>>>>> 88b2f57c
 	return fs
 }
 
